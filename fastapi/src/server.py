import os
import yaml
import uvicorn
import asyncio
from dotenv import load_dotenv
from asyncio import TimeoutError
from pydantic import ValidationError
from contextlib import asynccontextmanager

from fastapi.openapi.utils import get_openapi
from fastapi.middleware.cors import CORSMiddleware
from fastapi import (APIRouter, Depends, FastAPI, HTTPException, Request)
from starlette.responses import JSONResponse, StreamingResponse
from starlette.concurrency import run_in_threadpool
from starlette.middleware.base import BaseHTTPMiddleware
from starlette.middleware.sessions import SessionMiddleware

import utils.Models as ChatModel
import utils.Error_handlers as ChatError
from utils.AI_Llama_8B import LlamaChatModel

llama_model = None  # 모델 전역 변수
load_dotenv()


def load_bot_list(file_path: str) -> list:
    '''
    YAML 파일에서 봇 리스트를 불러오는 함수
    '''
    with open(file_path, 'r', encoding='utf-8') as file:
        data = yaml.safe_load(file)
        return [bot['name'].lower() for bot in data.get('bot_user_agents', [])]

@asynccontextmanager
async def lifespan(app: FastAPI):
    '''
    FastAPI AI 모델 애플리케이션 초기화
    '''
    global llama_model
    llama_model = LlamaChatModel()
    print("Llama 모델 로드 완료")
    yield
    llama_model = None
    print("Llama 모델 해제 완료")

app = FastAPI(lifespan=lifespan)  # 여기서 한 번만 app을 생성합니다.
ChatError.add_exception_handlers(app)  # 예외 핸들러 추가

class ExceptionMiddleware(BaseHTTPMiddleware):
    async def dispatch(self, request: Request, call_next):
        '''
        예외를 Error_handlers에서 정의한 generic_exception_handler로 위임
        '''
        try:
            response = await call_next(request)
            return response
        except Exception as e:
            return await ChatError.generic_exception_handler(request, e)

app.add_middleware(ExceptionMiddleware)

app.add_middleware(
    SessionMiddleware,
    secret_key=os.getenv("SESSION_KEY", "default-secret")  # 시크릿 키 대신 세션 키만 유지
)

app.add_middleware(
    CORSMiddleware,
    allow_origins=["*"],
    allow_credentials=True,
    allow_methods=["*"],
    allow_headers=["*"],
)

def custom_openapi():
    if app.openapi_schema:
        return app.openapi_schema

    openapi_schema = get_openapi(
        title="ChatBot-AI FastAPI",
<<<<<<< HEAD
        version="v1.0.1",
=======
        version="v1.0.2",
>>>>>>> cea3c25a
        summary="AI 모델 관리 API",
        routes=app.routes,
        description=(
            "이 API는 다음과 같은 기능을 제공합니다:\n\n"
            "각 엔드포인트의 자세한 정보는 해당 엔드포인트의 문서에서 확인할 수 있습니다."
        ),
    )
    openapi_schema["info"]["x-logo"] = {
        "url": "https://drive.google.com/thumbnail?id=12PqUS6bj4eAO_fLDaWQmoq94-771xfim"
    }
    app.openapi_schema = openapi_schema
    return app.openapi_schema

app.openapi = custom_openapi

@app.middleware("http")
async def ip_restrict_and_bot_blocking_middleware(request: Request, call_next):
    ip_string = os.getenv("IP")
    allowed_ips = ip_string.split(",") if ip_string else []
    client_ip = request.client.host
    
    bot_user_agents = load_bot_list("fastapi/src/bot.yaml") # 봇의 User-Agent 패턴 목록을 YAML 파일에서 불러오기
    user_agent = request.headers.get("User-Agent", "").lower()

    try:
        if request.url.path in ["/Llama", "/Llama_stream","/docs", "/redoc", "/openapi.json"] and client_ip not in allowed_ips: # IP 제한
            raise ChatError.IPRestrictedException(detail=f"Unauthorized IP address: {client_ip}")
        
        if any(bot in user_agent for bot in bot_user_agents): # 봇 차단
            raise ChatError.BadRequestException(detail=f"{user_agent} Bot access is not allowed.")

        response = await call_next(request) # 봇이 아닌 경우 다음 처리를 진행 (Llama 호출 포함)
        return response

    except ValidationError as e:
        raise ChatError.BadRequestException(detail=str(e))
    
    except ChatError.IPRestrictedException as e:
        return await ChatError.generic_exception_handler(request, e)
    
    except ChatError.BadRequestException as e:
        return await ChatError.generic_exception_handler(request, e)
    
    except HTTPException as e:
        if e.status_code == 405:
            raise ChatError.MethodNotAllowedException(detail="The method used is not allowed.")
        raise e
    
    except Exception as e:
        raise ChatError.InternalServerErrorException(detail="Internal server error occurred.")

@app.get("/")
async def root():
    return {"message": "Welcome to the API"}

@app.post("/Llama", response_model=ChatModel.Llama_Response, summary="Llama 모델 답변 생성")
async def Llama_(request: ChatModel.Llama_Request):
    '''
    Llama 모델에 질문 입력 시 답변 반환
    60초 내에 응답이 생성되지 않으면 TimeoutError 발생
    '''
    try:
        tables = await asyncio.wait_for(run_in_threadpool(llama_model.generate_response, request.input_data), timeout=60.0)
        return {"output_data": tables}
    except TimeoutError:
        raise ChatError.InternalServerErrorException(detail="Llama model response timed out.")
    except ValidationError as e:
        raise ChatError.BadRequestException(detail=str(e))
    except HTTPException as e:
        raise e
    except Exception as e:
        raise ChatError.InternalServerErrorException(detail=str(e))

@app.post("/Llama_stream", summary="스트리밍 방식으로 Llama 모델 답변 생성")
async def Llama_stream(request: ChatModel.Llama_Request):
    '''
    Llama 모델에 질문 입력 시 답변을 스트리밍 방식으로 반환
    '''
    try:
        response_stream = llama_model.generate_response_stream(request.input_data)
        return StreamingResponse(response_stream, media_type="text/plain")
    except TimeoutError:
        raise ChatError.InternalServerErrorException(detail="Llama model response timed out.")
    except ValidationError as e:
        raise ChatError.BadRequestException(detail=str(e))
    except HTTPException as e:
        raise e
    except Exception as e:
        raise ChatError.InternalServerErrorException(detail=str(e))

if __name__ == "__main__":
    uvicorn.run(app, host="0.0.0.0", port=8000)<|MERGE_RESOLUTION|>--- conflicted
+++ resolved
@@ -78,11 +78,7 @@
 
     openapi_schema = get_openapi(
         title="ChatBot-AI FastAPI",
-<<<<<<< HEAD
-        version="v1.0.1",
-=======
         version="v1.0.2",
->>>>>>> cea3c25a
         summary="AI 모델 관리 API",
         routes=app.routes,
         description=(
